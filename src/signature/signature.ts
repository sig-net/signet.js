import { Account, Connection, Contract } from '@near-js/accounts'
import { InMemoryKeyStore } from '@near-js/keystores'
import { actionCreators } from '@near-js/transactions'
import BN from 'bn.js'
import { ethers } from 'ethers'

import { type RSVSignature } from './types'
import {
  type ChainSignatureContracts,
  type NearAuthentication,
} from '../chains/types'
import { parseSignedDelegateForRelayer } from '../relayer'
import { type ExecutionOutcomeWithId } from 'near-api-js/lib/providers'
import { type KeyDerivationPath } from '../kdf/types'
import { getCanonicalizedDerivationPath } from '../kdf/utils'

const NEAR_MAX_GAS = new BN('300000000000000')

const toRVS = (signature: MPCSignature): RSVSignature => {
  return {
    r: signature.big_r.affine_point.substring(2),
    s: signature.s.scalar,
    v: signature.recovery_id,
  }
}

interface SignArgs {
  payload: number[]
  path: string
  key_version: number
}
interface MPCSignature {
  big_r: {
    affine_point: string
  }
  s: {
    scalar: string
  }
  recovery_id: number
}

type MultiChainContract = Contract & {
  public_key: () => Promise<string>
  sign: (args: {
    args: { request: SignArgs }
    gas: BN
    amount: BN
  }) => Promise<MPCSignature>
}

const getMultichainContract = (
  account: Account,
  contract: ChainSignatureContracts
): MultiChainContract => {
  return new Contract(account, contract, {
    viewMethods: ['public_key'],
    changeMethods: ['sign'],
    useLocalViewExecution: false,
  }) as MultiChainContract
}

interface SignParams {
  transactionHash: string | ethers.BytesLike
  path: KeyDerivationPath
  nearAuthentication: NearAuthentication
  contract: ChainSignatureContracts
  relayerUrl?: string
}

/**
 * Signs a transaction hash using a specified account and path, then sends the signed transaction
 * to a relayer service for execution. It attempts to fetch the signature from the transaction
 * receipt up to 3 times with a delay of 10 seconds between each attempt.
 *
 * @param {SignParams} params - The parameters object.
 * @param {string | ethers.BytesLike} params.transactionHash - The hash of the transaction to be signed.
 * @param {string} params.path - The derivation path used for signing the transaction.
 * @param {NearAuthentication} params.nearAuthentication - The NEAR accountId, keypair, and networkId used for signing the transaction.
 * @param {ChainSignatureContracts} params.contract - The contract identifier for chain signature operations.
 * @param {string} [params.relayerUrl] - The URL of the relayer service to which the signed transaction is sent.
 * @returns {Promise<RSVSignature>} A promise that resolves to the RSV signature of the signed transaction.
 * @throws {Error} Throws an error if the signature cannot be fetched after 3 attempts.
 */
export const sign = async ({
  transactionHash,
  path,
  nearAuthentication,
  contract,
  relayerUrl,
}: SignParams): Promise<RSVSignature> => {
  const keyStore = new InMemoryKeyStore()
  await keyStore.setKey(
    nearAuthentication.networkId,
    nearAuthentication.accountId,
    nearAuthentication.keypair
  )

  const connection = Connection.fromConfig({
    networkId: nearAuthentication.networkId,
    provider: {
      type: 'JsonRpcProvider',
      args: {
        url: {
          testnet: 'https://rpc.testnet.near.org',
          mainnet: 'https://rpc.mainnet.near.org',
        }[nearAuthentication.networkId],
      },
    },
    signer: { type: 'InMemorySigner', keyStore },
  })

  const account = new Account(connection, nearAuthentication.accountId)

  const payload = Array.from(ethers.getBytes(transactionHash))

  const signArgs = {
    payload,
    path,
    key_version: 0,
  }

  const contractFunctionCallArgs = {
    payload,
    path: getCanonicalizedDerivationPath(path),
    key_version: 0,
  }

  if (!relayerUrl) {
    const multichainContractAcc = getMultichainContract(account, contract)

<<<<<<< HEAD
    const [R, s] = await multichainContractAcc.sign({
      args: contractFunctionCallArgs,
=======
    const signature = await multichainContractAcc.sign({
      args: { request: signArgs },
>>>>>>> e656d316
      gas: NEAR_MAX_GAS,
      amount: new BN(1),
    })

    return toRVS(signature)
  }

<<<<<<< HEAD
  // Retry at most 3 times on nonce error
  for (let i = 0; i < 3; i++) {
    try {
      const functionCall = actionCreators.functionCall(
        'sign',
        contractFunctionCallArgs,
        NEAR_MAX_GAS,
        new BN(0)
      )

      const signedDelegate = await account.signedDelegate({
        receiverId: contract,
        actions: [functionCall],
        blockHeightTtl: 60,
      })
      // Remove the cached access key to prevent nonce reuse
      delete account.accessKeyByPublicKeyCache[
        // eslint-disable-next-line @typescript-eslint/no-dynamic-delete
        signedDelegate.delegateAction.publicKey.toString()
      ]

      // TODO: add support for creating the signed delegate using the mpc recovery service with an oidc_token

      const res = await fetch(`${relayerUrl}/send_meta_tx_async`, {
        method: 'POST',
        mode: 'cors',
        body: JSON.stringify(parseSignedDelegateForRelayer(signedDelegate)),
        headers: new Headers({ 'Content-Type': 'application/json' }),
      })

      const txHash = await res.text()
      const txStatus = await account.connection.provider.txStatus(
        txHash,
        account.accountId
      )

      const signature: string = txStatus.receipts_outcome.reduce<string>(
        (acc: string, curr: ExecutionOutcomeWithId) => {
          if (acc) {
            return acc
          }
          const { status } = curr.outcome
          return (
            (typeof status === 'object' &&
              status.SuccessValue &&
              status.SuccessValue !== '' &&
              Buffer.from(status.SuccessValue, 'base64').toString('utf-8')) ||
            ''
          )
        },
        ''
      )
      if (signature) {
        const parsedJSONSignature = JSON.parse(signature) as [string, string]
        return toRVS(parsedJSONSignature)
      }
    } catch (e) {
      console.error(e)
    }
=======
  const functionCall = actionCreators.functionCall(
    'sign',
    { request: signArgs },
    NEAR_MAX_GAS,
    new BN(1)
  )

  const signedDelegate = await account.signedDelegate({
    receiverId: contract,
    actions: [functionCall],
    blockHeightTtl: 60,
  })

  // TODO: add support for creating the signed delegate using the mpc recovery service with an oidc_token

  const res = await fetch(`${relayerUrl}/send_meta_tx_async`, {
    method: 'POST',
    mode: 'cors',
    body: JSON.stringify(parseSignedDelegateForRelayer(signedDelegate)),
    headers: new Headers({ 'Content-Type': 'application/json' }),
  })

  const txHash = await res.text()

  // TODO: check if we really need to retry here
  let attempts = 0
  const getSignature = async (): Promise<RSVSignature> => {
    if (attempts >= 3) {
      throw new Error('Signature error, please retry')
    }

    const txStatus = await account.connection.provider.txStatus(
      txHash,
      account.accountId
    )

    const signature: string = txStatus.receipts_outcome.reduce<string>(
      (acc: string, curr: ExecutionOutcomeWithId) => {
        if (acc) {
          return acc
        }
        const { status } = curr.outcome
        return (
          (typeof status === 'object' &&
            status.SuccessValue &&
            status.SuccessValue !== '' &&
            Buffer.from(status.SuccessValue, 'base64').toString('utf-8')) ||
          ''
        )
      },
      ''
    )
    if (signature) {
      const parsedJSONSignature = JSON.parse(signature) as { Ok: MPCSignature }
      return toRVS(parsedJSONSignature.Ok)
    }

    await new Promise((resolve) => {
      setTimeout(resolve, 10000)
    })
    attempts += 1
    return await getSignature()
>>>>>>> e656d316
  }

  throw new Error('Signature error, please retry')
}

export async function getRootPublicKey(
  contract: ChainSignatureContracts,
  nearNetworkId: string
): Promise<string | undefined> {
  const nearConnection = Connection.fromConfig({
    networkId: nearNetworkId,
    provider: {
      type: 'JsonRpcProvider',
      args: {
        url: {
          testnet: 'https://rpc.testnet.near.org',
          mainnet: 'https://rpc.mainnet.near.org',
        }[nearNetworkId],
      },
    },
    signer: { type: 'InMemorySigner', keyStore: new InMemoryKeyStore() },
  })

  const nearAccount = new Account(nearConnection, 'dontcare')
  const multichainContractAcc = getMultichainContract(nearAccount, contract)

  return await multichainContractAcc.public_key()
}<|MERGE_RESOLUTION|>--- conflicted
+++ resolved
@@ -115,12 +115,6 @@
 
   const signArgs = {
     payload,
-    path,
-    key_version: 0,
-  }
-
-  const contractFunctionCallArgs = {
-    payload,
     path: getCanonicalizedDerivationPath(path),
     key_version: 0,
   }
@@ -128,29 +122,21 @@
   if (!relayerUrl) {
     const multichainContractAcc = getMultichainContract(account, contract)
 
-<<<<<<< HEAD
-    const [R, s] = await multichainContractAcc.sign({
-      args: contractFunctionCallArgs,
-=======
     const signature = await multichainContractAcc.sign({
       args: { request: signArgs },
->>>>>>> e656d316
       gas: NEAR_MAX_GAS,
       amount: new BN(1),
     })
 
     return toRVS(signature)
   }
-
-<<<<<<< HEAD
-  // Retry at most 3 times on nonce error
   for (let i = 0; i < 3; i++) {
     try {
       const functionCall = actionCreators.functionCall(
         'sign',
-        contractFunctionCallArgs,
+        { request: signArgs },
         NEAR_MAX_GAS,
-        new BN(0)
+        new BN(1)
       )
 
       const signedDelegate = await account.signedDelegate({
@@ -196,76 +182,14 @@
         ''
       )
       if (signature) {
-        const parsedJSONSignature = JSON.parse(signature) as [string, string]
-        return toRVS(parsedJSONSignature)
+        const parsedJSONSignature = JSON.parse(signature) as {
+          Ok: MPCSignature
+        }
+        return toRVS(parsedJSONSignature.Ok)
       }
     } catch (e) {
       console.error(e)
     }
-=======
-  const functionCall = actionCreators.functionCall(
-    'sign',
-    { request: signArgs },
-    NEAR_MAX_GAS,
-    new BN(1)
-  )
-
-  const signedDelegate = await account.signedDelegate({
-    receiverId: contract,
-    actions: [functionCall],
-    blockHeightTtl: 60,
-  })
-
-  // TODO: add support for creating the signed delegate using the mpc recovery service with an oidc_token
-
-  const res = await fetch(`${relayerUrl}/send_meta_tx_async`, {
-    method: 'POST',
-    mode: 'cors',
-    body: JSON.stringify(parseSignedDelegateForRelayer(signedDelegate)),
-    headers: new Headers({ 'Content-Type': 'application/json' }),
-  })
-
-  const txHash = await res.text()
-
-  // TODO: check if we really need to retry here
-  let attempts = 0
-  const getSignature = async (): Promise<RSVSignature> => {
-    if (attempts >= 3) {
-      throw new Error('Signature error, please retry')
-    }
-
-    const txStatus = await account.connection.provider.txStatus(
-      txHash,
-      account.accountId
-    )
-
-    const signature: string = txStatus.receipts_outcome.reduce<string>(
-      (acc: string, curr: ExecutionOutcomeWithId) => {
-        if (acc) {
-          return acc
-        }
-        const { status } = curr.outcome
-        return (
-          (typeof status === 'object' &&
-            status.SuccessValue &&
-            status.SuccessValue !== '' &&
-            Buffer.from(status.SuccessValue, 'base64').toString('utf-8')) ||
-          ''
-        )
-      },
-      ''
-    )
-    if (signature) {
-      const parsedJSONSignature = JSON.parse(signature) as { Ok: MPCSignature }
-      return toRVS(parsedJSONSignature.Ok)
-    }
-
-    await new Promise((resolve) => {
-      setTimeout(resolve, 10000)
-    })
-    attempts += 1
-    return await getSignature()
->>>>>>> e656d316
   }
 
   throw new Error('Signature error, please retry')
